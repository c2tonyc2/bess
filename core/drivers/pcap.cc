--- conflicted
+++ resolved
@@ -3,16 +3,11 @@
 
 #include <glog/logging.h>
 
-<<<<<<< HEAD
+#include "../log.h"
 #include "../message.h"
-=======
-#include "../log.h"
->>>>>>> af4c75f9
 #include "../port.h"
 #include "../utils/pcap.h"
-
 #define PCAP_IFNAME 16
-
 static unsigned char tx_pcap_data[PCAP_SNAPLEN];
 
 /* Copy data from mbuf chain to a buffer suitable for writing to a PCAP file. */
@@ -30,12 +25,7 @@
 /* Experimental. Needs more tests */
 class PCAPPort : public Port {
  public:
-<<<<<<< HEAD
-  static void InitDriver(){};
-  virtual error_ptr_t Init(const bess::PCAPPortArg &arg);
-=======
-  virtual struct snobj *Init(struct snobj *arg);
->>>>>>> af4c75f9
+  virtual pb_error_t Init(const bess::PCAPPortArg &arg);
   virtual void DeInit();
 
   virtual int RecvPackets(queue_t qid, snb_array_t pkts, int cnt);
@@ -46,7 +36,7 @@
   char dev_[PCAP_IFNAME] = {{0}};
 };
 
-error_ptr_t PCAPPort::Init(const bess::PCAPPortArg &arg) {
+pb_error_t PCAPPort::Init(const bess::PCAPPortArg &arg) {
   char errbuf[PCAP_ERRBUF_SIZE];
 
   const std::string dev = arg.dev();
@@ -127,10 +117,12 @@
 
   while (recv_cnt < cnt) {
     packet = pcap_next(pcap_handle_, &header);
-    if (!packet) break;
+    if (!packet)
+      break;
 
     sbuf = snb_alloc();
-    if (!sbuf) break;
+    if (!sbuf)
+      break;
 
     if (header.caplen <= SNBUF_DATA) {
       /* pcap packet will fit in the mbuf, go ahead and copy */
@@ -184,7 +176,8 @@
       }
     }
 
-    if (unlikely(ret != 0)) break;
+    if (unlikely(ret != 0))
+      break;
 
     send_cnt++;
   }
