#ifndef BESS_DRIVERS_UNIXSOCKET_H_
#define BESS_DRIVERS_UNIXSOCKET_H_

#include <assert.h>
#include <errno.h>
#include <poll.h>
#include <stdio.h>
#include <string.h>
#include <sys/socket.h>
#include <sys/un.h>
#include <thread>
#include <unistd.h>

#include <glog/logging.h>

#include "../message.h"
#include "../port.h"

/*!
 * This driver binds a port to a UNIX socket to communicate with a local
 * process.
 */
class UnixSocketPort : public Port {
 public:
  UnixSocketPort()
      : Port(),
        recv_skip_cnt_(),
        listen_fd_(),
        addr_(),
        client_fd_(),
        old_client_fd_() {}

  /*!
   * Initialize the port, ie, open the socket.
   *
   * PARAMETERS:
   * * string path : file name to bind the socket ti.
   */
<<<<<<< HEAD
  virtual pb_error_t InitPb(const bess::pb::UnixSocketPortArg &arg);
=======
  virtual pb_error_t Init(const google::protobuf::Any &arg);
>>>>>>> 91cb6961

  /*!
   * Deprecated. Don't use.
   */
  virtual struct snobj *Init(struct snobj *arg);

  /*!
   * Close the socket / shut down the port.
   */
  virtual void DeInit();

  /*!
   * Receives packets from the device.
   *
   * PARAMETERS:
   * * queue_t quid : socket has no notion of queues so this is ignored.
   * * snb_array_t pkts   : buffer to store received packets in to.
   * * int cnt  : max number of packets to pull.
   *
   * EXPECTS:
   * * Only call this after calling Init with a device.
   * * Don't call this after calling DeInit().
   *
   * RETURNS:
   * * Total number of packets received (<=cnt)
   */
  virtual int RecvPackets(queue_t qid, snb_array_t pkts, int cnt);

  /*!
   * Sends packets out on the device.
   *
   * PARAMETERS:
   * * queue_t quid : PCAP has no notion of queues so this is ignored.
   * * snb_array_t pkts   : packets to transmit.
   * * int cnt  : number of packets in pkts to transmit.
   *
   * EXPECTS:
   * * Only call this after calling Init with a device.
   * * Don't call this after calling DeInit().
   *
   * RETURNS:
   * * Total number of packets sent (<=cnt).
   */
  virtual int SendPackets(queue_t qid, snb_array_t pkts, int cnt);

  /*!
   * Waits for a client to connect to the socket.
   */
  void AcceptNewClient();

 private:
  // Value for a disconnected socket.
  static const int kNotConnectedFd = -1;

  /*!
   * Closes the client connection but does not shut down the listener fd.
   */
  void CloseConnection();

  /*!
  * Calling recv() system call is expensive so we only do it every
  * RECV_SKIP_TICKS times -- this counter keeps track of how many ticks its been
  * since we last called recv().
  * */
  uint32_t recv_skip_cnt_;

  /*!
   * The listener fd -- listen for new connections here.
   */
  int listen_fd_;

  /*!
   * My socket address on the listener fd.
   */
  struct sockaddr_un addr_;

  // NOTE: three threads (accept / recv / send) may race on this, so use
  // volatile.
  /* FD for client connection.*/
  volatile int client_fd_;
  /* If client FD is not connected, what was the fd the last time we were
   * connected to a client? */
  int old_client_fd_;
<<<<<<< HEAD
};
=======
};

#endif  // BESS_DRIVERS_UNIXSOCKET_H_
>>>>>>> 91cb6961
<|MERGE_RESOLUTION|>--- conflicted
+++ resolved
@@ -36,11 +36,7 @@
    * PARAMETERS:
    * * string path : file name to bind the socket ti.
    */
-<<<<<<< HEAD
   virtual pb_error_t InitPb(const bess::pb::UnixSocketPortArg &arg);
-=======
-  virtual pb_error_t Init(const google::protobuf::Any &arg);
->>>>>>> 91cb6961
 
   /*!
    * Deprecated. Don't use.
@@ -124,10 +120,6 @@
   /* If client FD is not connected, what was the fd the last time we were
    * connected to a client? */
   int old_client_fd_;
-<<<<<<< HEAD
-};
-=======
 };
 
-#endif  // BESS_DRIVERS_UNIXSOCKET_H_
->>>>>>> 91cb6961
+#endif  // BESS_DRIVERS_UNIXSOCKET_H_