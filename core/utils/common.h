--- conflicted
+++ resolved
@@ -20,11 +20,7 @@
 #define maybe_unused gnu::unused
 #endif
 
-<<<<<<< HEAD
-/* Hint for performance optimization. Same as _nassert() of TI compilers */
-=======
 /* Hint for performance optimization. Same as _nDCHECK() of TI compilers */
->>>>>>> 892c3be8
 #define promise(cond)          \
   ({                           \
     if (!(cond))               \
