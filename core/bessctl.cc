--- conflicted
+++ resolved
@@ -266,33 +266,17 @@
     }
     return Status::OK;
   }
-<<<<<<< HEAD
-  Status PauseAll(ClientContext* context, const EmptyRequest& request,
-                  EmptyResponse* response) {
-=======
-
-  Status PauseAll(ClientContext*, const Empty&, EmptyResponse*) {
->>>>>>> 4704d0e5
+  Status PauseAll(ClientContext*, const EmptyRequest&, EmptyResponse*) {
     pause_all_workers();
     log_info("*** All workers have been paused ***\n");
     return Status::OK;
   }
-<<<<<<< HEAD
-  Status ResumeAll(ClientContext* context, const EmptyRequest& request,
-                   EmptyResponse* response) {
-=======
- 
-  Status ResumeAll(ClientContext*, const Empty&, EmptyResponse*) {
->>>>>>> 4704d0e5
+  Status ResumeAll(ClientContext*, const EmptyRequest&, EmptyResponse*) {
     log_info("*** Resuming ***\n");
     resume_all_workers();
     return Status::OK;
   }
-<<<<<<< HEAD
-  Status ResetWorkers(ClientContext* context, const EmptyRequest& request,
-=======
-  Status ResetWorkers(ClientContext*, const Empty&,
->>>>>>> 4704d0e5
+  Status ResetWorkers(ClientContext*, const EmptyRequest&,
                       EmptyResponse* response) {
     if (is_any_worker_running()) {
       return return_with_error(response, EBUSY, "There is a running worker");
@@ -301,11 +285,7 @@
     log_info("*** All workers have been destroyed ***\n");
     return Status::OK;
   }
-<<<<<<< HEAD
-  Status ListWorkers(ClientContext* context, const EmptyRequest& request,
-=======
-  Status ListWorkers(ClientContext*, const Empty&,
->>>>>>> 4704d0e5
+  Status ListWorkers(ClientContext*, const EmptyRequest&,
                      ListWorkersResponse* response) {
     for (int wid = 0; wid < MAX_WORKERS; wid++) {
       if (!is_worker_active(wid))
@@ -336,11 +316,7 @@
     launch_worker(wid, core);
     return Status::OK;
   }
-<<<<<<< HEAD
-  Status ResetTcs(ClientContext* context, const EmptyRequest& request,
-=======
-  Status ResetTcs(ClientContext*, const Empty&,
->>>>>>> 4704d0e5
+  Status ResetTcs(ClientContext*, const EmptyRequest&,
                   EmptyResponse* response) {
     if (is_any_worker_running()) {
       return return_with_error(response, EBUSY, "There is a running worker");
@@ -523,11 +499,7 @@
 
     return Status::OK;
   }
-<<<<<<< HEAD
-  Status ListDrivers(ClientContext* context, const EmptyRequest& request,
-=======
-  Status ListDrivers(ClientContext*, const Empty&,
->>>>>>> 4704d0e5
+  Status ListDrivers(ClientContext*, const EmptyRequest&,
                      ListDriversResponse* response) {
     for (const auto& pair : PortBuilder::all_port_builders()) {
       const PortBuilder& builder = pair.second;
@@ -562,11 +534,7 @@
 
     return Status::OK;
   }
-<<<<<<< HEAD
-  Status ResetPorts(ClientContext* context, const EmptyRequest& request,
-=======
-  Status ResetPorts(ClientContext*, const Empty&,
->>>>>>> 4704d0e5
+  Status ResetPorts(ClientContext*, const EmptyRequest&,
                     EmptyResponse* response) {
     if (is_any_worker_running()) {
       return return_with_error(response, EBUSY, "There is a running worker");
@@ -586,11 +554,7 @@
     log_info("*** All ports have been destroyed ***\n");
     return Status::OK;
   }
-<<<<<<< HEAD
-  Status ListPorts(ClientContext* context, const EmptyRequest& request,
-=======
-  Status ListPorts(ClientContext*, const Empty&,
->>>>>>> 4704d0e5
+  Status ListPorts(ClientContext*, const EmptyRequest&,
                    ListPortsResponse* response) {
     for (const auto& pair : PortBuilder::all_ports()) {
       const ::Port* p = pair.second;
@@ -714,11 +678,7 @@
 
     return Status::OK;
   }
-<<<<<<< HEAD
-  Status ResetModules(ClientContext* context, const EmptyRequest& request,
-=======
-  Status ResetModules(ClientContext*, const Empty&,
->>>>>>> 4704d0e5
+  Status ResetModules(ClientContext*, const EmptyRequest&,
                       EmptyResponse* response) {
     if (is_any_worker_running()) {
       return return_with_error(response, EBUSY, "There is a running worker");
@@ -728,11 +688,7 @@
     log_info("*** All modules have been destroyed ***\n");
     return Status::OK;
   }
-<<<<<<< HEAD
-  Status ListModules(ClientContext* context, const EmptyRequest& request,
-=======
-  Status ListModules(ClientContext*, const Empty&,
->>>>>>> 4704d0e5
+  Status ListModules(ClientContext*, const EmptyRequest&,
                      ListModulesResponse* response) {
     int cnt = 1;
     int offset;
@@ -1036,11 +992,7 @@
     return Status::OK;
   }
 
-<<<<<<< HEAD
-  Status KillBess(ClientContext* context, const EmptyRequest& request,
-=======
-  Status KillBess(ClientContext*, const Empty&,
->>>>>>> 4704d0e5
+  Status KillBess(ClientContext*, const EmptyRequest&,
                   EmptyResponse* response) {
     if (is_any_worker_running()) {
       return return_with_error(response, EBUSY, "There is a running worker");
@@ -1052,11 +1004,7 @@
     return Status::OK;
   }
 
-<<<<<<< HEAD
-  Status ListMclass(ClientContext* context, const EmptyRequest& request,
-=======
-  Status ListMclass(ClientContext*, const Empty&,
->>>>>>> 4704d0e5
+  Status ListMclass(ClientContext*, const EmptyRequest&,
                     ListMclassResponse* response) {
     for (const auto& pair : ModuleBuilder::all_module_builders()) {
       const ModuleBuilder& builder = pair.second;
@@ -1100,163 +1048,7 @@
                                request.name().c_str());
     }
     Module* m = it->second;
-<<<<<<< HEAD
     *response = m->RunCommand(request.cmd(), request.arg());
-=======
-    MeasureCommandGetSummaryResponse* summary;
-    L2ForwardCommandLookupResponse* lookup_result;
-
-    pb_error_t* error = response->mutable_empty()->mutable_error();
-
-    switch (request.cmd_case()) {
-      case ModuleCommandRequest::kBpfAddArg:
-        *error = reinterpret_cast<BPF*>(m)->CommandAdd(request.bpf_add_arg());
-        break;
-      case ModuleCommandRequest::kBpfClearArg:
-        *error =
-            reinterpret_cast<BPF*>(m)->CommandClear(request.bpf_clear_arg());
-        break;
-      case ModuleCommandRequest::kDumpSetIntervalArg:
-        *error = reinterpret_cast<Dump*>(m)
-                     ->CommandSetInterval(request.dump_set_interval_arg());
-        break;
-      case ModuleCommandRequest::kExactmatchAddArg:
-        *error = reinterpret_cast<ExactMatch*>(m)
-                     ->CommandAdd(request.exactmatch_add_arg());
-        break;
-      case ModuleCommandRequest::kExactmatchDeleteArg:
-        *error = reinterpret_cast<ExactMatch*>(m)
-                     ->CommandDelete(request.exactmatch_delete_arg());
-        break;
-      case ModuleCommandRequest::kExactmatchClearArg:
-        *error = reinterpret_cast<ExactMatch*>(m)->CommandSetDefaultGate(
-            request.exactmatch_set_default_gate_arg());
-        break;
-      case ModuleCommandRequest::kHashlbSetModeArg:
-        *error = reinterpret_cast<HashLB*>(m)
-                     ->CommandSetMode(request.hashlb_set_mode_arg());
-        break;
-      case ModuleCommandRequest::kHashlbSetGatesArg:
-        *error = reinterpret_cast<HashLB*>(m)
-                     ->CommandSetGates(request.hashlb_set_gates_arg());
-        break;
-      case ModuleCommandRequest::kIplookupAddArg:
-        *error = reinterpret_cast<IPLookup*>(m)
-                     ->CommandAdd(request.iplookup_add_arg());
-        break;
-      case ModuleCommandRequest::kIplookupClearArg:
-        *error = reinterpret_cast<IPLookup*>(m)
-                     ->CommandClear(request.iplookup_clear_arg());
-        break;
-      case ModuleCommandRequest::kL2ForwardAddArg:
-        *error = reinterpret_cast<L2Forward*>(m)
-                     ->CommandAdd(request.l2forward_add_arg());
-        break;
-      case ModuleCommandRequest::kL2ForwardDeleteArg:
-        *error = reinterpret_cast<L2Forward*>(m)
-                     ->CommandDelete(request.l2forward_delete_arg());
-        break;
-      case ModuleCommandRequest::kL2ForwardSetDefaultGateArg:
-        *error = reinterpret_cast<L2Forward*>(m)->CommandSetDefaultGate(
-            request.l2forward_set_default_gate_arg());
-        break;
-      case ModuleCommandRequest::kL2ForwardLookupArg:
-        lookup_result = response->mutable_l2forward_lookup();
-        *lookup_result = reinterpret_cast<L2Forward*>(m)
-                             ->CommandLookup(request.l2forward_lookup_arg());
-        break;
-      case ModuleCommandRequest::kL2ForwardPopulateArg:
-        *error = reinterpret_cast<L2Forward*>(m)
-                     ->CommandPopulate(request.l2forward_populate_arg());
-        break;
-      case ModuleCommandRequest::kMeasureGetSummaryArg:
-        summary = response->mutable_measure_summary();
-        *summary = reinterpret_cast<Measure*>(m)
-                       ->CommandGetSummary(request.measure_get_summary_arg());
-        break;
-      case ModuleCommandRequest::kPortincSetBurstArg:
-        *error = reinterpret_cast<PortInc*>(m)
-                     ->CommandSetBurst(request.portinc_set_burst_arg());
-        break;
-      case ModuleCommandRequest::kQueueincSetBurstArg:
-        *error = reinterpret_cast<QueueInc*>(m)
-                     ->CommandSetBurst(request.queueinc_set_burst_arg());
-        break;
-      case ModuleCommandRequest::kQueueSetSizeArg:
-        *error = reinterpret_cast<Queue*>(m)
-                     ->CommandSetSize(request.queue_set_size_arg());
-        break;
-      case ModuleCommandRequest::kQueueSetBurstArg:
-        *error = reinterpret_cast<Queue*>(m)
-                     ->CommandSetBurst(request.queue_set_burst_arg());
-        break;
-      case ModuleCommandRequest::kRandomUpdateAddArg:
-        *error = reinterpret_cast<RandomUpdate*>(m)
-                     ->CommandAdd(request.random_update_add_arg());
-        break;
-      case ModuleCommandRequest::kRandomUpdateClearArg:
-        *error = reinterpret_cast<RandomUpdate*>(m)
-                     ->CommandClear(request.random_update_clear_arg());
-        break;
-      case ModuleCommandRequest::kRewriteAddArg:
-        *error = reinterpret_cast<Rewrite*>(m)
-                     ->CommandAdd(request.rewrite_add_arg());
-        break;
-      case ModuleCommandRequest::kRewriteClearArg:
-        *error = reinterpret_cast<Rewrite*>(m)
-                     ->CommandClear(request.rewrite_clear_arg());
-        break;
-      case ModuleCommandRequest::kRoundrobinSetGatesArg:
-        *error = reinterpret_cast<RoundRobin*>(m)
-                     ->CommandSetGates(request.roundrobin_set_gates_arg());
-        break;
-      case ModuleCommandRequest::kRoundrobinSetModeArg:
-        *error = reinterpret_cast<RoundRobin*>(m)
-                     ->CommandSetMode(request.roundrobin_set_mode_arg());
-        break;
-      case ModuleCommandRequest::kSourceSetBurstArg:
-        *error = reinterpret_cast<Source*>(m)
-                     ->CommandSetBurst(request.source_set_burst_arg());
-        break;
-      case ModuleCommandRequest::kSourceSetPktSizeArg:
-        *error = reinterpret_cast<Source*>(m)
-                     ->CommandSetPktSize(request.source_set_pkt_size_arg());
-        break;
-      case ModuleCommandRequest::kUpdateAddArg:
-        *error =
-            reinterpret_cast<Update*>(m)->CommandAdd(request.update_add_arg());
-        break;
-      case ModuleCommandRequest::kUpdateClearArg:
-        *error = reinterpret_cast<Update*>(m)
-                     ->CommandClear(request.update_clear_arg());
-        break;
-      case ModuleCommandRequest::kVlanSetTciArg:
-        *error = reinterpret_cast<VLANPush*>(m)
-                     ->CommandSetTci(request.vlan_set_tci_arg());
-        break;
-      case ModuleCommandRequest::kWildcardAddArg:
-        *error = reinterpret_cast<WildcardMatch*>(m)
-                     ->CommandAdd(request.wildcard_add_arg());
-        break;
-      case ModuleCommandRequest::kWildcardDeleteArg:
-        *error = reinterpret_cast<WildcardMatch*>(m)
-                     ->CommandDelete(request.wildcard_delete_arg());
-        break;
-      case ModuleCommandRequest::kWildcardClearArg:
-        *error = reinterpret_cast<WildcardMatch*>(m)
-                     ->CommandClear(request.wildcard_clear_arg());
-        break;
-      case ModuleCommandRequest::kWildcardSetDefaultGateArg:
-        *error = reinterpret_cast<WildcardMatch*>(m)->CommandSetDefaultGate(
-            request.wildcard_set_default_gate_arg());
-        break;
-      case ModuleCommandRequest::CMD_NOT_SET:
-      default:
-        return return_with_error(response->mutable_empty(),
-                                 ModuleCommandRequest::CMD_NOT_SET,
-                                 "Missing cmd argument");
-    }
->>>>>>> 4704d0e5
     return Status::OK;
   }
 };
