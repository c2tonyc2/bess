#include "queue.h"

#include "../utils/format.h"

#define DEFAULT_QUEUE_SIZE 1024

const Commands<Module> Queue::cmds = {
    {"set_burst", MODULE_FUNC &Queue::CommandSetBurst, 1},
    {"set_size", MODULE_FUNC &Queue::CommandSetSize, 0},
};

const PbCommands Queue::pb_cmds = {
    {"set_burst", "QueueCommandSetBurstArg",
     MODULE_CMD_FUNC(&Queue::CommandSetBurstPb), 1},
    {"set_size", "QueueCommandSetSizeArg",
     MODULE_CMD_FUNC(&Queue::CommandSetSizePb), 0},
};

int Queue::Resize(int slots) {
  struct llring *old_queue = queue_;
  struct llring *new_queue;

  int bytes = llring_bytes_with_slots(slots);

  int ret;

  new_queue = static_cast<llring *>(mem_alloc(bytes));
  if (!new_queue) {
    return -ENOMEM;
  }

  ret = llring_init(new_queue, slots, 0, 1);
  if (ret) {
    mem_free(new_queue);
    return -EINVAL;
  }

  /* migrate packets from the old queue */
  if (old_queue) {
    bess::Packet *pkt;

    while (llring_sc_dequeue(old_queue, (void **)&pkt) == 0) {
      ret = llring_sp_enqueue(new_queue, pkt);
      if (ret == -LLRING_ERR_NOBUF) {
        bess::Packet::Free(pkt);
      }
    }

    mem_free(old_queue);
  }

  queue_ = new_queue;

  return 0;
}

pb_error_t Queue::InitPb(const bess::pb::QueueArg &arg) {
  task_id_t tid;
  pb_error_t err;

<<<<<<< HEAD
=======
  burst_ = bess::PacketBatch::kMaxBurst;

>>>>>>> e791f26d
  tid = RegisterTask(nullptr);
  if (tid == INVALID_TASK_ID)
    return pb_error(ENOMEM, "Task creation failed");

  if (arg.burst() != 0) {
    err = SetBurst(arg.burst());
    if (err.err() != 0) {
      return err;
    }
  } else {
    burst_ = MAX_PKT_BURST;
  }

  if (arg.size() != 0) {
    err = SetSize(arg.size());
    if (err.err() != 0) {
      return err;
    }
  } else {
    int ret = Resize(DEFAULT_QUEUE_SIZE);
    if (ret) {
      return pb_errno(-ret);
    }
  }

  if (arg.prefetch()) {
    prefetch_ = true;
  }

  return pb_errno(0);
}

struct snobj *Queue::Init(struct snobj *arg) {
  task_id_t tid;

  struct snobj *t;
  struct snobj *err;

  burst_ = bess::PacketBatch::kMaxBurst;

  tid = RegisterTask(nullptr);
  if (tid == INVALID_TASK_ID)
    return snobj_err(ENOMEM, "Task creation failed");

  if ((t = snobj_eval(arg, "burst")) != nullptr) {
    err = CommandSetBurst(t);
    if (err) {
      return err;
    }
  }

  if ((t = snobj_eval(arg, "size")) != nullptr) {
    err = CommandSetSize(t);
    if (err) {
      return err;
    }
  } else {
    int ret = Resize(DEFAULT_QUEUE_SIZE);
    if (ret) {
      return snobj_errno(-ret);
    }
  }

  if (snobj_eval_int(arg, "prefetch")) {
    prefetch_ = true;
  }

  return nullptr;
}

void Queue::Deinit() {
  bess::Packet *pkt;

<<<<<<< HEAD
  if (queue_) {
    while (llring_sc_dequeue(queue_, (void **)&pkt) == 0) {
      snb_free(pkt);
    }
=======
  while (llring_sc_dequeue(queue_, (void **)&pkt) == 0) {
    bess::Packet::Free(pkt);
  }
>>>>>>> e791f26d

    mem_free(queue_);
  }
}

std::string Queue::GetDesc() const {
  const struct llring *ring = queue_;

  return bess::utils::Format("%u/%u", llring_count(ring), ring->common.slots);
}

/* from upstream */
void Queue::ProcessBatch(bess::PacketBatch *batch) {
  int queued =
      llring_mp_enqueue_burst(queue_, (void **)batch->pkts(), batch->cnt());

  if (queued < batch->cnt()) {
    bess::Packet::Free(batch->pkts() + queued, batch->cnt() - queued);
  }
}

/* to downstream */
struct task_result Queue::RunTask(void *) {
  bess::PacketBatch batch;
  struct task_result ret;

  const int burst = ACCESS_ONCE(burst_);
  const int pkt_overhead = 24;

  uint64_t total_bytes = 0;

  uint64_t cnt = llring_sc_dequeue_burst(queue_, (void **)batch.pkts(), burst);

  if (cnt > 0) {
    batch.set_cnt(cnt);
    RunNextModule(&batch);
  }

  if (prefetch_) {
    for (uint64_t i = 0; i < cnt; i++) {
      total_bytes += batch.pkts()[i]->total_len();
      rte_prefetch0(batch.pkts()[i]->head_data());
    }
  } else {
    for (uint64_t i = 0; i < cnt; i++)
      total_bytes += batch.pkts()[i]->total_len();
  }

  ret = (struct task_result){
      .packets = cnt, .bits = (total_bytes + cnt * pkt_overhead) * 8,
  };

  return ret;
}

struct snobj *Queue::CommandSetBurst(struct snobj *arg) {
  uint64_t val;

  if (snobj_type(arg) != TYPE_INT) {
    return snobj_err(EINVAL, "burst must be an integer");
  }

  val = snobj_uint_get(arg);

  if (val == 0 || val > bess::PacketBatch::kMaxBurst) {
    return snobj_err(EINVAL, "burst size must be [1,%lu]",
                     bess::PacketBatch::kMaxBurst);
  }

  burst_ = val;

  return nullptr;
}

struct snobj *Queue::CommandSetSize(struct snobj *arg) {
  uint64_t val;
  int ret;

  if (snobj_type(arg) != TYPE_INT) {
    return snobj_err(EINVAL, "argument must be an integer");
  }

  val = snobj_uint_get(arg);

  if (val < 4 || val > 16384) {
    return snobj_err(EINVAL, "must be in [4, 16384]");
  }

  if (val & (val - 1)) {
    return snobj_err(EINVAL, "must be a power of 2");
  }

  ret = Resize(val);
  if (ret) {
    return snobj_errno(-ret);
  }

  return nullptr;
}

pb_error_t Queue::SetBurst(int64_t burst) {
  if (burst == 0 ||
      burst > static_cast<int64_t>(bess::PacketBatch::kMaxBurst)) {
    return pb_error(EINVAL, "burst size must be [1,%lu]",
                    bess::PacketBatch::kMaxBurst);
  }

  burst_ = burst;
  return pb_errno(0);
}

pb_error_t Queue::SetSize(uint64_t size) {
  if (size < 4 || size > 16384) {
    return pb_error(EINVAL, "must be in [4, 16384]");
  }

  if (size & (size - 1)) {
    return pb_error(EINVAL, "must be a power of 2");
  }

  int ret = Resize(size);
  if (ret) {
    return pb_errno(-ret);
  }
  return pb_errno(0);
}

pb_cmd_response_t Queue::CommandSetBurstPb(
    const bess::pb::QueueCommandSetBurstArg &arg) {
  pb_cmd_response_t response;
  set_cmd_response_error(&response, SetBurst(arg.burst()));
  return response;
}
pb_cmd_response_t Queue::CommandSetSizePb(
    const bess::pb::QueueCommandSetSizeArg &arg) {
  pb_cmd_response_t response;
  set_cmd_response_error(&response, SetSize(arg.size()));
  return response;
}

ADD_MODULE(Queue, "queue",
           "terminates current task and enqueue packets for new task")<|MERGE_RESOLUTION|>--- conflicted
+++ resolved
@@ -58,11 +58,8 @@
   task_id_t tid;
   pb_error_t err;
 
-<<<<<<< HEAD
-=======
   burst_ = bess::PacketBatch::kMaxBurst;
 
->>>>>>> e791f26d
   tid = RegisterTask(nullptr);
   if (tid == INVALID_TASK_ID)
     return pb_error(ENOMEM, "Task creation failed");
@@ -136,17 +133,10 @@
 void Queue::Deinit() {
   bess::Packet *pkt;
 
-<<<<<<< HEAD
   if (queue_) {
     while (llring_sc_dequeue(queue_, (void **)&pkt) == 0) {
-      snb_free(pkt);
-    }
-=======
-  while (llring_sc_dequeue(queue_, (void **)&pkt) == 0) {
-    bess::Packet::Free(pkt);
-  }
->>>>>>> e791f26d
-
+      bess::Packet::Free(pkt);
+    }
     mem_free(queue_);
   }
 }
