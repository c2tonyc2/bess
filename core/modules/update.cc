--- conflicted
+++ resolved
@@ -114,12 +114,8 @@
   return response;
 }
 
-<<<<<<< HEAD
 bess::protobuf::ModuleCommandResponse Update::CommandClear(
-    const google::protobuf::Any &arg) {
-=======
-pb_error_t Update::CommandClear(const bess::protobuf::UpdateCommandClearArg &) {
->>>>>>> 4704d0e5
+    const google::protobuf::Any &) {
   num_fields_ = 0;
 
   bess::protobuf::ModuleCommandResponse response;
