--- conflicted
+++ resolved
@@ -1,27 +1,4 @@
-<<<<<<< HEAD
 #include "mttest.h"
-=======
-#include "../module.h"
-
-class MetadataTest : public Module {
- public:
-  struct snobj *Init(struct snobj *arg);
-  pb_error_t Init(const bess::MetadataTestArg &arg);
-
-  void ProcessBatch(struct pkt_batch *batch);
-
-  static const gate_idx_t kNumIGates = MAX_GATES;
-  static const gate_idx_t kNumOGates = MAX_GATES;
-
-  static const Commands<Module> cmds;
-
- private:
-  struct snobj *AddAttributes(struct snobj *attrs, enum bess::metadata::mt_access_mode mode);
-  pb_error_t AddAttributes(
-      const google::protobuf::Map<std::string, int64_t> &attrs,
-      enum bess::metadata::mt_access_mode mode);
-};
->>>>>>> e6bb5d5d
 
 const Commands<Module> MetadataTest::cmds = {};
 
@@ -58,8 +35,8 @@
   return pb_errno(0);
 }
 
-struct snobj *MetadataTest::AddAttributes(struct snobj *attrs,
-                                          enum bess::metadata::mt_access_mode mode) {
+struct snobj *MetadataTest::AddAttributes(
+    struct snobj *attrs, enum bess::metadata::mt_access_mode mode) {
   if (snobj_type(attrs) != TYPE_MAP) {
     return snobj_err(EINVAL,
                      "argument must be a map of "
